--- conflicted
+++ resolved
@@ -57,40 +57,29 @@
 
 PoolingLayerImpl::PoolingLayerImpl()
 {
-
-<<<<<<< HEAD
-}
-=======
-        getPoolingKernelParams(params, kernelH, kernelW, globalPooling, padH, padW, strideH, strideW);
-    }
->>>>>>> e88b0618
+    globalPooling = false;
+}
 
 PoolingLayerImpl::PoolingLayerImpl(int type_, Size kernel_, Size stride_, Size pad_)
 {
+    globalPooling = false;
     type = type_;
     kernel = kernel_;
     pad = pad_;
     stride = stride_;
 }
 
-<<<<<<< HEAD
 void PoolingLayerImpl::allocate(const std::vector<Blob*> &inputs, std::vector<Blob> &outputs)
 {
     CV_Assert(inputs.size() > 0);
-=======
-        inpW = inputs[0]->cols();
-        inpH = inputs[0]->rows();
-
-        if(globalPooling)
-        {
-            kernelH = inpH;
-            kernelW = inpW;
-        }
-
-        computeOutputShape(inpH, inpW);
->>>>>>> e88b0618
 
     inp = inputs[0]->size2();
+
+    if(globalPooling)
+    {
+        kernel = inp;
+    }
+
     computeOutputShape(inp);
 
     useOpenCL = ocl::useOpenCL();
@@ -284,5 +273,12 @@
     return Ptr<PoolingLayer>(new PoolingLayerImpl(type, kernel, stride, pad));
 }
 
+Ptr<PoolingLayer> PoolingLayer::createGlobal(int type)
+{
+    Ptr<PoolingLayer> l = PoolingLayer::create(type);
+    l->globalPooling = true;
+    return l;
+}
+
 }
 }